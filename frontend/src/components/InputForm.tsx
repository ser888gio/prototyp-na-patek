import { useState } from "react";
import { Button } from "@/components/ui/button";
import { SquarePen, Brain, Send, StopCircle } from "lucide-react";
import { Textarea } from "@/components/ui/textarea";
import {
  Select,
  SelectContent,
  SelectItem,
  SelectTrigger,
  SelectValue,
} from "@/components/ui/select";

// Updated InputFormProps
interface InputFormProps {
  onSubmit: (inputValue: string, effort: string) => void;
  onCancel: () => void;
  isLoading: boolean;
  hasHistory: boolean;
}

export const InputForm: React.FC<InputFormProps> = ({
  onSubmit,
  onCancel,
  isLoading,
  hasHistory,
}) => {
  const [internalInputValue, setInternalInputValue] = useState("");
  const [effort, setEffort] = useState("medium");

  const handleInternalSubmit = (e?: React.FormEvent) => {
    if (e) e.preventDefault();
    if (!internalInputValue.trim()) return;
    onSubmit(internalInputValue, effort);
    setInternalInputValue("");
  };

  const handleKeyDown = (e: React.KeyboardEvent<HTMLTextAreaElement>) => {
    // Submit with Ctrl+Enter (Windows/Linux) or Cmd+Enter (Mac)
    if (e.key === "Enter" && (e.ctrlKey || e.metaKey)) {
      e.preventDefault();
      handleInternalSubmit();
    }
  };

  const isSubmitDisabled = !internalInputValue.trim() || isLoading;

  return (
    <form
      onSubmit={handleInternalSubmit}
      className={`flex flex-col gap-2 p-3 pb-4`}
    >
      <div
        className={`flex flex-row items-center justify-between text-foreground rounded-3xl rounded-bl-sm ${
          hasHistory ? "rounded-br-sm" : ""
        } break-words min-h-7 bg-card border border-border px-4 pt-3 `}
      >
        <Textarea
          value={internalInputValue}
          onChange={(e) => setInternalInputValue(e.target.value)}
          onKeyDown={handleKeyDown}
          placeholder="Prosím, zadejte Vaš dotaz"
          className={`w-full text-foreground placeholder-muted-foreground resize-none border-0 focus:outline-none focus:ring-0 outline-none focus-visible:ring-0 shadow-none bg-transparent
                        md:text-base  min-h-[56px] max-h-[200px]`}
          rows={1}
        />
        <div className="-mt-3">
          {isLoading ? (
            <Button
              type="button"
              variant="ghost"
              size="icon"
              className="text-destructive hover:text-destructive/80 hover:bg-destructive/10 p-2 cursor-pointer rounded-full transition-all duration-200"
              onClick={onCancel}
            >
              <StopCircle className="h-5 w-5" />
            </Button>
          ) : (
            <Button
              type="submit"
              variant="ghost"
              className={`${
                isSubmitDisabled
                  ? "text-muted-foreground"
                  : "text-primary hover:text-primary/80 hover:bg-primary/10"
              } p-2 cursor-pointer rounded-full transition-all duration-200 text-base`}
              disabled={isSubmitDisabled}
            >
              Search
              <Send className="h-5 w-5" />
            </Button>
          )}
        </div>
      </div>
      <div className="flex items-center justify-between">
        <div className="flex flex-row gap-2">
          <div className="flex flex-row gap-2 bg-card border border-border text-foreground focus:ring-primary rounded-xl rounded-t-sm pl-2  max-w-[100%] sm:max-w-[90%]">
            <div className="flex flex-row items-center text-sm">
              <Brain className="h-4 w-4 mr-2" />
              Effort
            </div>
            <Select value={effort} onValueChange={setEffort}>
              <SelectTrigger className="w-[120px] bg-transparent border-none cursor-pointer">
                <SelectValue placeholder="Effort" />
              </SelectTrigger>
              <SelectContent className="bg-card border-border text-foreground cursor-pointer">
                <SelectItem
                  value="low"
                  className="hover:bg-muted focus:bg-muted cursor-pointer"
                >
                  Low
                </SelectItem>
                <SelectItem
                  value="medium"
                  className="hover:bg-muted focus:bg-muted cursor-pointer"
                >
                  Medium
                </SelectItem>
                <SelectItem
                  value="high"
                  className="hover:bg-muted focus:bg-muted cursor-pointer"
                >
                  High
                </SelectItem>
              </SelectContent>
            </Select>
          </div>
<<<<<<< HEAD
          <div className="flex flex-row gap-2 bg-card border border-border text-foreground focus:ring-primary rounded-xl rounded-t-sm pl-2  max-w-[100%] sm:max-w-[90%]">
            <div className="flex flex-row items-center text-sm ml-2">
              <Cpu className="h-4 w-4 mr-2" />
              Model
            </div>
            <Select value={model} onValueChange={setModel}>
              <SelectTrigger className="w-[150px] bg-transparent border-none cursor-pointer">
                <SelectValue placeholder="Model" />
              </SelectTrigger>
              <SelectContent className="bg-card border-border text-foreground cursor-pointer">
                <SelectItem
                  value="gemini-2.0-flash"
                  className="hover:bg-muted focus:bg-muted cursor-pointer"
                >
                  <div className="flex items-center">
                    <Zap className="h-4 w-4 mr-2 text-warning" /> 2.0 Flash
                  </div>
                </SelectItem>
                <SelectItem
                  value="gemini-2.5-flash-preview-04-17"
                  className="hover:bg-muted focus:bg-muted cursor-pointer"
                >
                  <div className="flex items-center">
                    <Zap className="h-4 w-4 mr-2 text-warning" /> 2.5 Flash
                  </div>
                </SelectItem>
                <SelectItem
                  value="gemini-2.5-pro-preview-05-06"
                  className="hover:bg-muted focus:bg-muted cursor-pointer"
                >
                  <div className="flex items-center">
                    <Cpu className="h-4 w-4 mr-2 text-accent" /> 2.5 Pro
                  </div>
                </SelectItem>
              </SelectContent>
            </Select>
          </div>
=======
>>>>>>> 8ace457a
        </div>
        {hasHistory && (
          <Button
            className="bg-card border-border text-foreground cursor-pointer rounded-xl rounded-t-sm pl-2 hover:bg-muted"
            variant="default"
            onClick={() => window.location.reload()}
          >
            <SquarePen size={16} />
            New Search
          </Button>
        )}
      </div>
    </form>
  );
};<|MERGE_RESOLUTION|>--- conflicted
+++ resolved
@@ -124,46 +124,6 @@
               </SelectContent>
             </Select>
           </div>
-<<<<<<< HEAD
-          <div className="flex flex-row gap-2 bg-card border border-border text-foreground focus:ring-primary rounded-xl rounded-t-sm pl-2  max-w-[100%] sm:max-w-[90%]">
-            <div className="flex flex-row items-center text-sm ml-2">
-              <Cpu className="h-4 w-4 mr-2" />
-              Model
-            </div>
-            <Select value={model} onValueChange={setModel}>
-              <SelectTrigger className="w-[150px] bg-transparent border-none cursor-pointer">
-                <SelectValue placeholder="Model" />
-              </SelectTrigger>
-              <SelectContent className="bg-card border-border text-foreground cursor-pointer">
-                <SelectItem
-                  value="gemini-2.0-flash"
-                  className="hover:bg-muted focus:bg-muted cursor-pointer"
-                >
-                  <div className="flex items-center">
-                    <Zap className="h-4 w-4 mr-2 text-warning" /> 2.0 Flash
-                  </div>
-                </SelectItem>
-                <SelectItem
-                  value="gemini-2.5-flash-preview-04-17"
-                  className="hover:bg-muted focus:bg-muted cursor-pointer"
-                >
-                  <div className="flex items-center">
-                    <Zap className="h-4 w-4 mr-2 text-warning" /> 2.5 Flash
-                  </div>
-                </SelectItem>
-                <SelectItem
-                  value="gemini-2.5-pro-preview-05-06"
-                  className="hover:bg-muted focus:bg-muted cursor-pointer"
-                >
-                  <div className="flex items-center">
-                    <Cpu className="h-4 w-4 mr-2 text-accent" /> 2.5 Pro
-                  </div>
-                </SelectItem>
-              </SelectContent>
-            </Select>
-          </div>
-=======
->>>>>>> 8ace457a
         </div>
         {hasHistory && (
           <Button
