import { useStream } from "@langchain/langgraph-sdk/react";
import type { Message } from "@langchain/langgraph-sdk";
import { useState, useEffect, useRef, useCallback } from "react";
import { ProcessedEvent } from "@/components/ActivityTimeline";
import { WelcomeScreen } from "@/components/WelcomeScreen";
import { ChatMessagesView } from "@/components/ChatMessagesView";
import { Button } from "@/components/ui/button";

export default function App() {
  const [processedEventsTimeline, setProcessedEventsTimeline] = useState<
    ProcessedEvent[]
  >([]);
  const [historicalActivities, setHistoricalActivities] = useState<
    Record<string, ProcessedEvent[]>
  >({});
  const scrollAreaRef = useRef<HTMLDivElement>(null);
  const hasFinalizeEventOccurredRef = useRef(false);
  const [error, setError] = useState<string | null>(null);
  const thread = useStream<{
    messages: Message[];
    initial_search_query_count: number;
    max_research_loops: number;
    reasoning_model: string;
  }>({
    apiUrl: import.meta.env.DEV
      ? "http://localhost:2024"
      : "http://localhost:8123",
    assistantId: "agent",
    messagesKey: "messages",
    onUpdateEvent: (event: any) => {
      let processedEvent: ProcessedEvent | null = null;
      if (event.generate_query) {
        processedEvent = {
          title: "Generating Search Queries",
          data: event.generate_query?.search_query?.join(", ") || "",
        };
      } else if (event.web_research) {
        const sources = event.web_research.sources_gathered || [];
        const numSources = sources.length;
        const uniqueLabels = [
          ...new Set(sources.map((s: any) => s.label).filter(Boolean)),
        ];
        const exampleLabels = uniqueLabels.slice(0, 3).join(", ");
        processedEvent = {
          title: "Web Research",
          data: `Gathered ${numSources} sources. Related to: ${
            exampleLabels || "N/A"
          }.`,
        };
      } else if (event.reflection) {
        processedEvent = {
          title: "Reflection",
          data: "Analysing Web Research Results",
        };
      } else if (event.finalize_answer) {
        processedEvent = {
          title: "Finalizing Answer",
          data: "Composing and presenting the final answer.",
        };
        hasFinalizeEventOccurredRef.current = true;
      }
      if (processedEvent) {
        setProcessedEventsTimeline((prevEvents) => [
          ...prevEvents,
          processedEvent!,
        ]);
      }
    },
    onError: (error: any) => {
      setError(error.message);
    },
  });

  useEffect(() => {
    if (scrollAreaRef.current) {
      const scrollViewport = scrollAreaRef.current.querySelector(
        "[data-radix-scroll-area-viewport]"
      );
      if (scrollViewport) {
        scrollViewport.scrollTop = scrollViewport.scrollHeight;
      }
    }
  }, [thread.messages]);

  useEffect(() => {
    if (
      hasFinalizeEventOccurredRef.current &&
      !thread.isLoading &&
      thread.messages.length > 0
    ) {
      const lastMessage = thread.messages[thread.messages.length - 1];
      if (lastMessage && lastMessage.type === "ai" && lastMessage.id) {
        setHistoricalActivities((prev) => ({
          ...prev,
          [lastMessage.id!]: [...processedEventsTimeline],
        }));
      }
      hasFinalizeEventOccurredRef.current = false;
    }
  }, [thread.messages, thread.isLoading, processedEventsTimeline]);

  const handleSubmit = useCallback(
    (submittedInputValue: string, effort: string) => {
      if (!submittedInputValue.trim()) return;
      setProcessedEventsTimeline([]);
      hasFinalizeEventOccurredRef.current = false;

      // convert effort to, initial_search_query_count and max_research_loops
      // low means max 1 loop and 1 query
      // medium means max 3 loops and 3 queries
      // high means max 10 loops and 5 queries
      let initial_search_query_count = 0;
      let max_research_loops = 0;
      switch (effort) {
        case "low":
          initial_search_query_count = 1;
          max_research_loops = 1;
          break;
        case "medium":
          initial_search_query_count = 3;
          max_research_loops = 3;
          break;
        case "high":
          initial_search_query_count = 5;
          max_research_loops = 10;
          break;
      }

      const newMessages: Message[] = [
        ...(thread.messages || []),
        {
          type: "human",
          content: submittedInputValue,
          id: Date.now().toString(),
        },
      ];
      thread.submit({
        messages: newMessages,
        initial_search_query_count: initial_search_query_count,
        max_research_loops: max_research_loops,
      });
    },
    [thread]
  );

  const handleCancel = useCallback(() => {
    thread.stop();
    window.location.reload();
  }, [thread]);

  return (
    <div className="flex h-screen bg-background text-foreground font-sans antialiased">
      {/* Logo in upper left corner */}
      <div className="absolute top-4 left-4 z-50">
        <img
          src="scanservice-logo.png"
          alt="ScanService Logo"
          className="h-8 w-auto"
        />
      </div>

      <main className="h-full w-full max-w-4xl mx-auto">
        {thread.messages.length === 0 ? (
          <WelcomeScreen
            handleSubmit={handleSubmit}
            isLoading={thread.isLoading}
            onCancel={handleCancel}
          />
        ) : error ? (
          <div className="flex flex-col items-center justify-center h-full">
            <div className="flex flex-col items-center justify-center gap-4">
<<<<<<< HEAD
              <h1 className="text-2xl text-destructive font-bold">Error</h1>
              <p className="text-destructive">{JSON.stringify(error)}</p>
=======
              <h1 className="text-2xl text-red-400 font-bold">Error</h1>
              <p className="text-red-400">{JSON.stringify(error)}</p>
>>>>>>> 8ace457a

              <Button
                variant="destructive"
                onClick={() => window.location.reload()}
              >
                Retry
              </Button>
            </div>
          </div>
        ) : (
          <ChatMessagesView
            messages={thread.messages}
            isLoading={thread.isLoading}
            scrollAreaRef={scrollAreaRef}
            onSubmit={handleSubmit}
            onCancel={handleCancel}
            liveActivityEvents={processedEventsTimeline}
            historicalActivities={historicalActivities}
          />
        )}
      </main>
    </div>
  );
}<|MERGE_RESOLUTION|>--- conflicted
+++ resolved
@@ -169,13 +169,8 @@
         ) : error ? (
           <div className="flex flex-col items-center justify-center h-full">
             <div className="flex flex-col items-center justify-center gap-4">
-<<<<<<< HEAD
-              <h1 className="text-2xl text-destructive font-bold">Error</h1>
-              <p className="text-destructive">{JSON.stringify(error)}</p>
-=======
               <h1 className="text-2xl text-red-400 font-bold">Error</h1>
               <p className="text-red-400">{JSON.stringify(error)}</p>
->>>>>>> 8ace457a
 
               <Button
                 variant="destructive"
